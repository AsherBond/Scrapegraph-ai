# Test section 
<<<<<<< HEAD
Regarding the tests for the folder graphs and nodes it was created a specific repo as a example
([link of the repo](https://github.com/VinciGit00/Scrapegrah-ai-website-for-tests)). The test website is hosted [here](https://scrapegrah-ai-website-for-tests.onrender.com).
=======
All the tests are done in pytest.

## How to run the tests 
For runnning the test run:

```
pytest
```
the framework will automatically recognise the test scripts and it will run it
>>>>>>> edc439fd
<|MERGE_RESOLUTION|>--- conflicted
+++ resolved
@@ -1,15 +1,4 @@
 # Test section 
-<<<<<<< HEAD
+
 Regarding the tests for the folder graphs and nodes it was created a specific repo as a example
-([link of the repo](https://github.com/VinciGit00/Scrapegrah-ai-website-for-tests)). The test website is hosted [here](https://scrapegrah-ai-website-for-tests.onrender.com).
-=======
-All the tests are done in pytest.
-
-## How to run the tests 
-For runnning the test run:
-
-```
-pytest
-```
-the framework will automatically recognise the test scripts and it will run it
->>>>>>> edc439fd
+([link of the repo](https://github.com/VinciGit00/Scrapegrah-ai-website-for-tests)). The test website is hosted [here](https://scrapegrah-ai-website-for-tests.onrender.com).