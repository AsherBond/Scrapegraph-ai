"""
AbstractGraph Module
"""

from abc import ABC, abstractmethod
from typing import Optional

from langchain_aws import BedrockEmbeddings
from langchain_community.embeddings import HuggingFaceHubEmbeddings, OllamaEmbeddings
from langchain_google_genai import GoogleGenerativeAIEmbeddings
from langchain_google_genai.embeddings import GoogleGenerativeAIEmbeddings
from langchain_openai import AzureOpenAIEmbeddings, OpenAIEmbeddings

from ..helpers import models_tokens
from ..models import (
    Anthropic,
    AzureOpenAI,
    Bedrock,
    Gemini,
    Groq,
    HuggingFace,
    Ollama,
    OpenAI,
)
from ..utils.logging import set_verbosity_debug, set_verbosity_warning

from ..helpers import models_tokens
from ..models import AzureOpenAI, Bedrock, Gemini, Groq, HuggingFace, Ollama, OpenAI, Anthropic, DeepSeek


class AbstractGraph(ABC):
    """
    Scaffolding class for creating a graph representation and executing it.

        prompt (str): The prompt for the graph.
        source (str): The source of the graph.
        config (dict): Configuration parameters for the graph.
        schema (str): The schema for the graph output.
        llm_model: An instance of a language model client, configured for generating answers.
        embedder_model: An instance of an embedding model client,
                        configured for generating embeddings.
        verbose (bool): A flag indicating whether to show print statements during execution.
        headless (bool): A flag indicating whether to run the graph in headless mode.

    Args:
        prompt (str): The prompt for the graph.
        config (dict): Configuration parameters for the graph.
        source (str, optional): The source of the graph.
        schema (str, optional): The schema for the graph output.

    Example:
        >>> class MyGraph(AbstractGraph):
        ...     def _create_graph(self):
        ...         # Implementation of graph creation here
        ...         return graph
        ...
        >>> my_graph = MyGraph("Example Graph", {"llm": {"model": "gpt-3.5-turbo"}}, "example_source")
        >>> result = my_graph.run()
    """

    def __init__(self, prompt: str, config: dict, source: Optional[str] = None, schema: Optional[str] = None):

        self.prompt = prompt
        self.source = source
        self.config = config
        self.schema = schema
        self.llm_model = self._create_llm(config["llm"], chat=True)
        self.embedder_model = self._create_default_embedder(llm_config=config["llm"]
                                                            ) if "embeddings" not in config else self._create_embedder(
            config["embeddings"])
        self.verbose = False if config is None else config.get(
            "verbose", False)
        self.headless = True if config is None else config.get(
            "headless", True)
        self.loader_kwargs = config.get("loader_kwargs", {})

        # Create the graph
        self.graph = self._create_graph()
        self.final_state = None
        self.execution_info = None

        # Set common configuration parameters

        verbose = bool(config and config.get("verbose"))

        if verbose:
            set_verbosity_debug()
        else:
            set_verbosity_warning()

        self.headless = True if config is None else config.get("headless", True)
        self.loader_kwargs = config.get("loader_kwargs", {})

        common_params = {
            "headless": self.headless,
            "verbose": self.verbose,
            "loader_kwargs": self.loader_kwargs,
            "llm_model": self.llm_model,
            "embedder_model": self.embedder_model
            }
        
        self.set_common_params(common_params, overwrite=False)

    def set_common_params(self, params: dict, overwrite=False):
        """
        Pass parameters to every node in the graph unless otherwise defined in the graph.

        Args:
            params (dict): Common parameters and their values.
        """

        for node in self.graph.nodes:
            node.update_config(params, overwrite)

    def _set_model_token(self, llm):

        if "Azure" in str(type(llm)):
            try:
                self.model_token = models_tokens["azure"][llm.model_name]
            except KeyError:
                raise KeyError("Model not supported")

        elif "HuggingFaceEndpoint" in str(type(llm)):
            if "mistral" in llm.repo_id:
                try:
                    self.model_token = models_tokens["mistral"][llm.repo_id]
                except KeyError:
                    raise KeyError("Model not supported")
        elif "Google" in str(type(llm)):
            try:
                if "gemini" in llm.model:
                    self.model_token = models_tokens["gemini"][llm.model]
            except KeyError:
                raise KeyError("Model not supported")

    def _create_llm(self, llm_config: dict, chat=False) -> object:
        """
        Create a large language model instance based on the configuration provided.

        Args:
            llm_config (dict): Configuration parameters for the language model.

        Returns:
            object: An instance of the language model client.

        Raises:
            KeyError: If the model is not supported.
        """

        llm_defaults = {"temperature": 0, "streaming": False}
        llm_params = {**llm_defaults, **llm_config}

        # If model instance is passed directly instead of the model details
        if "model_instance" in llm_params:
            if chat:
                self._set_model_token(llm_params["model_instance"])
            return llm_params["model_instance"]

        # Instantiate the language model based on the model name
        if "gpt-" in llm_params["model"]:
            try:
                self.model_token = models_tokens["openai"][llm_params["model"]]
            except KeyError as exc:
                raise KeyError("Model not supported") from exc
            return OpenAI(llm_params)

        elif "azure" in llm_params["model"]:
            # take the model after the last dash
            llm_params["model"] = llm_params["model"].split("/")[-1]
            try:
                self.model_token = models_tokens["azure"][llm_params["model"]]
            except KeyError as exc:
                raise KeyError("Model not supported") from exc
            return AzureOpenAI(llm_params)

        elif "gemini" in llm_params["model"]:
            try:
                self.model_token = models_tokens["gemini"][llm_params["model"]]
            except KeyError as exc:
                raise KeyError("Model not supported") from exc
            return Gemini(llm_params)
        elif llm_params["model"].startswith("claude"):
            try:
                self.model_token = models_tokens["claude"][llm_params["model"]]
            except KeyError as exc:
                raise KeyError("Model not supported") from exc
            return Anthropic(llm_params)
        elif "ollama" in llm_params["model"]:
            llm_params["model"] = llm_params["model"].split("ollama/")[-1]

            # allow user to set model_tokens in config
            try:
                if "model_tokens" in llm_params:
                    self.model_token = llm_params["model_tokens"]
                elif llm_params["model"] in models_tokens["ollama"]:
                    try:
                        self.model_token = models_tokens["ollama"][llm_params["model"]]
                    except KeyError as exc:
                        print("model not found, using default token size (8192)")
                        self.model_token = 8192
                else:
                    self.model_token = 8192
            except AttributeError:
                self.model_token = 8192

            return Ollama(llm_params)
        elif "hugging_face" in llm_params["model"]:
            try:
                self.model_token = models_tokens["hugging_face"][llm_params["model"]]
            except KeyError:
                print("model not found, using default token size (8192)")
                self.model_token = 8192
            return HuggingFace(llm_params)
        elif "groq" in llm_params["model"]:
            llm_params["model"] = llm_params["model"].split("/")[-1]

            try:
                self.model_token = models_tokens["groq"][llm_params["model"]]
            except KeyError:
                print("model not found, using default token size (8192)")
                self.model_token = 8192
            return Groq(llm_params)
        elif "bedrock" in llm_params["model"]:
            llm_params["model"] = llm_params["model"].split("/")[-1]
            model_id = llm_params["model"]
            client = llm_params.get("client", None)
            try:
                self.model_token = models_tokens["bedrock"][llm_params["model"]]
<<<<<<< HEAD
            except KeyError:
                print("model not found, using default token size (8192)")
                self.model_token = 8192
            return Bedrock({
                "client": client,
                "model_id": model_id,
                "model_kwargs": {
                    "temperature": llm_params["temperature"],
=======
            except KeyError as exc:
                raise KeyError("Model not supported") from exc
            return Bedrock(
                {
                    "client": client,
                    "model_id": model_id,
                    "model_kwargs": {
                        "temperature": llm_params["temperature"],
                    },
>>>>>>> e1006f39
                }
            )
        elif "claude-3-" in llm_params["model"]:
            try:
                self.model_token = models_tokens["claude"]["claude3"]
            except KeyError:
                print("model not found, using default token size (8192)")
                self.model_token = 8192
            return Anthropic(llm_params)
        elif "deepseek" in llm_params["model"]:
            try:
                self.model_token = models_tokens["deepseek"][llm_params["model"]]
            except KeyError:
                print("model not found, using default token size (8192)")
                self.model_token = 8192
            return DeepSeek(llm_params)
        else:
            raise ValueError("Model provided by the configuration not supported")

    def _create_default_embedder(self, llm_config=None) -> object:
        """
        Create an embedding model instance based on the chosen llm model.

        Returns:
            object: An instance of the embedding model client.

        Raises:
            ValueError: If the model is not supported.
        """
        if isinstance(self.llm_model, Gemini):
            return GoogleGenerativeAIEmbeddings(
                google_api_key=llm_config["api_key"], model="models/embedding-001"
            )
        if isinstance(self.llm_model, OpenAI):
            return OpenAIEmbeddings(api_key=self.llm_model.openai_api_key)
        elif isinstance(self.llm_model, DeepSeek):
            return OpenAIEmbeddings(api_key=self.llm_model.openai_api_key)   
        elif isinstance(self.llm_model, AzureOpenAIEmbeddings):
            return self.llm_model
        elif isinstance(self.llm_model, AzureOpenAI):
            return AzureOpenAIEmbeddings()
        elif isinstance(self.llm_model, Ollama):
            # unwrap the kwargs from the model whihc is a dict
            params = self.llm_model._lc_kwargs
            # remove streaming and temperature
            params.pop("streaming", None)
            params.pop("temperature", None)

            return OllamaEmbeddings(**params)
        elif isinstance(self.llm_model, HuggingFace):
            return HuggingFaceHubEmbeddings(model=self.llm_model.model)
        elif isinstance(self.llm_model, Bedrock):
            return BedrockEmbeddings(client=None, model_id=self.llm_model.model_id)
        else:
            raise ValueError("Embedding Model missing or not supported")

    def _create_embedder(self, embedder_config: dict) -> object:
        """
        Create an embedding model instance based on the configuration provided.

        Args:
            embedder_config (dict): Configuration parameters for the embedding model.

        Returns:
            object: An instance of the embedding model client.

        Raises:
            KeyError: If the model is not supported.
        """
        if "model_instance" in embedder_config:
            return embedder_config["model_instance"]
        # Instantiate the embedding model based on the model name
        if "openai" in embedder_config["model"]:
            return OpenAIEmbeddings(api_key=embedder_config["api_key"])
        elif "azure" in embedder_config["model"]:
            return AzureOpenAIEmbeddings()
        elif "ollama" in embedder_config["model"]:
            embedder_config["model"] = embedder_config["model"].split("ollama/")[-1]
            try:
                models_tokens["ollama"][embedder_config["model"]]
            except KeyError as exc:
                raise KeyError("Model not supported") from exc
            return OllamaEmbeddings(**embedder_config)
        elif "hugging_face" in embedder_config["model"]:
            try:
                models_tokens["hugging_face"][embedder_config["model"]]
            except KeyError as exc:
                raise KeyError("Model not supported") from exc
            return HuggingFaceHubEmbeddings(model=embedder_config["model"])
        elif "gemini" in embedder_config["model"]:
            try:
                models_tokens["gemini"][embedder_config["model"]]
            except KeyError as exc:
                raise KeyError("Model not supported") from exc
            return GoogleGenerativeAIEmbeddings(model=embedder_config["model"])
        elif "bedrock" in embedder_config["model"]:
            embedder_config["model"] = embedder_config["model"].split("/")[-1]
            client = embedder_config.get("client", None)
            try:
                models_tokens["bedrock"][embedder_config["model"]]
            except KeyError as exc:
                raise KeyError("Model not supported") from exc
<<<<<<< HEAD
            return BedrockEmbeddings(client=client, model_id=embedder_config["model"])  
=======
            return BedrockEmbeddings(client=client, model_id=embedder_config["model"])
        else:
            raise ValueError("Model provided by the configuration not supported")
>>>>>>> e1006f39

    def get_state(self, key=None) -> dict:
        """ ""
        Get the final state of the graph.

        Args:
            key (str, optional): The key of the final state to retrieve.

        Returns:
            dict: The final state of the graph.
        """

        if key is not None:
            return self.final_state[key]
        return self.final_state

    def get_execution_info(self):
        """
        Returns the execution information of the graph.

        Returns:
            dict: The execution information of the graph.
        """

        return self.execution_info

    @abstractmethod
    def _create_graph(self):
        """
        Abstract method to create a graph representation.
        """
        pass

    @abstractmethod
    def run(self) -> str:
        """
        Abstract method to execute the graph and return the result.
        """
        pass<|MERGE_RESOLUTION|>--- conflicted
+++ resolved
@@ -226,18 +226,9 @@
             client = llm_params.get("client", None)
             try:
                 self.model_token = models_tokens["bedrock"][llm_params["model"]]
-<<<<<<< HEAD
-            except KeyError:
-                print("model not found, using default token size (8192)")
-                self.model_token = 8192
-            return Bedrock({
-                "client": client,
-                "model_id": model_id,
-                "model_kwargs": {
-                    "temperature": llm_params["temperature"],
-=======
-            except KeyError as exc:
-                raise KeyError("Model not supported") from exc
+            except KeyError:
+                print("model not found, using default token size (8192)")
+                self.model_token = 8192
             return Bedrock(
                 {
                     "client": client,
@@ -245,7 +236,6 @@
                     "model_kwargs": {
                         "temperature": llm_params["temperature"],
                     },
->>>>>>> e1006f39
                 }
             )
         elif "claude-3-" in llm_params["model"]:
@@ -348,13 +338,9 @@
                 models_tokens["bedrock"][embedder_config["model"]]
             except KeyError as exc:
                 raise KeyError("Model not supported") from exc
-<<<<<<< HEAD
-            return BedrockEmbeddings(client=client, model_id=embedder_config["model"])  
-=======
             return BedrockEmbeddings(client=client, model_id=embedder_config["model"])
         else:
             raise ValueError("Model provided by the configuration not supported")
->>>>>>> e1006f39
 
     def get_state(self, key=None) -> dict:
         """ ""
