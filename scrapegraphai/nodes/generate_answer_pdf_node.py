--- conflicted
+++ resolved
@@ -117,13 +117,9 @@
                         "format_instructions": format_instructions,
                     },
                 )
-<<<<<<< HEAD
-
-=======
-       
->>>>>>> 49f1795c
                 chain =  prompt | self.llm_model | output_parser
                 answer = chain.invoke({"question": user_prompt})
+                
             else:
                 prompt = PromptTemplate(
                     template=template_chunks_pdf,
