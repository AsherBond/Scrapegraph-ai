--- conflicted
+++ resolved
@@ -27,21 +27,13 @@
         node_name (str): The unique identifier name for the node, defaulting to "SearchInternet".
     """
 
-<<<<<<< HEAD
     def __init__(self, input: str, output: List[str], node_config: Optional[dict] = None,
-=======
-    def __init__(self, input: str, output: List[str], node_config: Optional[dict]=None,
->>>>>>> 532adb63
                  node_name: str = "SearchInternet"):
         super().__init__(node_name, "node", input, output, 1, node_config)
 
         self.llm_model = node_config["llm_model"]
-<<<<<<< HEAD
         self.verbose = True if node_config is None else node_config.get(
             "verbose", False)
-=======
-        self.verbose = True if node_config is None else node_config.get("verbose", False)
->>>>>>> 532adb63
         self.max_results = node_config.get("max_results", 3)
 
     def execute(self, state: dict) -> dict:
@@ -94,18 +86,20 @@
 
         if self.verbose:
             print(f"Search Query: {search_query}")
-<<<<<<< HEAD
-        answer = search_on_web(
-            query=search_query, max_results=self.max_results)
-=======
-            
-        answer = search_on_web(query=search_query, max_results=self.max_results)
->>>>>>> 532adb63
 
-        if len(answer) == 0:
-            # raise an exception if no answer is found
-            raise ValueError("Zero results found for the search query.")
 
-        # Update the state with the generated answer
-        state.update({self.output[0]: answer})
-        return state+<< << << < HEAD
+   answer = search_on_web(
+        query=search_query, max_results=self.max_results)
+== == == =
+
+   answer = search_on_web(query=search_query, max_results=self.max_results)
+>>>>>> > 532adb639d58640bc89e8b162903b2ed97be9853
+
+   if len(answer) == 0:
+           # raise an exception if no answer is found
+        raise ValueError("Zero results found for the search query.")
+
+    # Update the state with the generated answer
+    state.update({self.output[0]: answer})
+    return state