""" 
Basic example of scraping pipeline using SmartScraper
"""

import os
from dotenv import load_dotenv
from scrapegraphai.graphs import SmartScraperGraph
from scrapegraphai.utils import prettify_exec_info

load_dotenv()


# ************************************************
# Define the configuration for the graph
# ************************************************

openai_key = os.getenv("OPENAI_APIKEY")

graph_config = {
    "llm": {
<<<<<<< HEAD
        "api_key":openai_key,
=======
        "api_key": openai_key,
>>>>>>> 3d0f671b
        "model": "gpt-3.5-turbo",
    },
    "verbose": False,
    "headless": False,
}

# ************************************************
# Create the SmartScraperGraph instance and run it
# ************************************************

smart_scraper_graph = SmartScraperGraph(
    prompt="List me all the projects with their description",
    # also accepts a string with the already downloaded HTML code
    source="https://perinim.github.io/projects/",
    config=graph_config,
)

result = smart_scraper_graph.run()
print(result)

# ************************************************
# Get graph execution info
# ************************************************

graph_exec_info = smart_scraper_graph.get_execution_info()
print(prettify_exec_info(graph_exec_info))<|MERGE_RESOLUTION|>--- conflicted
+++ resolved
@@ -18,11 +18,7 @@
 
 graph_config = {
     "llm": {
-<<<<<<< HEAD
-        "api_key":openai_key,
-=======
         "api_key": openai_key,
->>>>>>> 3d0f671b
         "model": "gpt-3.5-turbo",
     },
     "verbose": False,
