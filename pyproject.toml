--- conflicted
+++ resolved
@@ -1,11 +1,8 @@
 [project]
 name = "scrapegraphai"
 
-<<<<<<< HEAD
 version = "1.22.0b3"
-=======
-version = "1.23.1"
->>>>>>> d116b77c
+
 
 description = "A web scraping library based on LangChain which uses LLM and direct graph logic to create scraping pipelines."
 authors = [
