[project]
name = "scrapegraphai"



<<<<<<< HEAD
version = "1.32.0b5"
=======
version = "1.32.0"
>>>>>>> fde878fb



description = "A web scraping library based on LangChain which uses LLM and direct graph logic to create scraping pipelines."
authors = [
    { name = "Marco Vinciguerra", email = "mvincig11@gmail.com" },
    { name = "Marco Perini", email = "perinim.98@gmail.com" },
    { name = "Lorenzo Padoan", email = "lorenzo.padoan977@gmail.com" }
]

dependencies = [
    "langchain>=0.3.0",
    "langchain-google-genai>=1.0.7",
    "langchain-openai>=0.1.22",
    "langchain-mistralai>=0.1.12",
    "langchain_community>=0.2.9",
    "langchain-aws>=0.1.3",
    "mistral-common>=1.4.0",
    "html2text>=2024.2.26",
    "beautifulsoup4>=4.12.3",
    "pandas>=2.2.2",
    "python-dotenv>=1.0.1",
    "tiktoken>=0.7",
    "tqdm>=4.66.4",
    "minify-html>=0.15.0",
    "free-proxy>=1.1.1",
    "playwright>=1.43.0",
    "undetected-playwright>=0.3.0",
    "langchain-ollama>=0.1.3",
    "qdrant-client>=1.11.3",
    "fastembed>=0.3.6",
    "semchunk>=2.2.0",
    "transformers>=4.44.2",
    "transformers>=4.44.2",
    "googlesearch-python>=1.2.5",
    "async-timeout>=4.0.3",
    "transformers>=4.44.2",
    "googlesearch-python>=1.2.5",
    "simpleeval>=1.0.0",
    "async_timeout>=4.0.3",
    "scrapegraph-py>=0.0.4"
]

license = "MIT"
readme = "README.md"
homepage = "https://scrapegraphai.com/"
repository = "https://github.com/ScrapeGraphAI/Scrapegraph-ai"
documentation = "https://scrapegraph-ai.readthedocs.io/en/latest/"
keywords = [
    "scrapegraph",
    "scrapegraphai",
    "langchain",
    "ai",
    "artificial intelligence",
    "gpt",
    "machine learning",
    "rag",
    "nlp",
    "natural language processing",
    "openai",
    "scraping",
    "web scraping",
    "web scraping library",
    "web scraping tool",
    "webscraping",
    "graph",
    "llm"
]
classifiers = [
    "Intended Audience :: Developers",
    "Topic :: Software Development :: Libraries :: Python Modules",
    "Programming Language :: Python :: 3",
    "Operating System :: OS Independent",
]
requires-python = ">=3.10,<4.0"

[project.optional-dependencies]
burr = ["burr[start]==0.22.1"]
docs = ["sphinx==6.0", "furo==2024.5.6"]

# Group 1: Other Language Models
other-language-models = [
    "langchain-google-vertexai>=1.0.7",
    "langchain-fireworks>=0.1.3",
    "langchain-groq>=0.1.3",
    "langchain-anthropic>=0.1.11",
    "langchain-huggingface>=0.0.3",
    "langchain-nvidia-ai-endpoints>=0.1.6",
    "langchain_together>=0.2.0"
]

# Group 2: More Semantic Options
more-semantic-options = [
    "graphviz>=0.20.3",
]

# Group 3: More Browser Options
more-browser-options = [
    "browserbase>=0.3.0",
]

# Group 4: Surya Library
screenshot_scraper = [
    "surya-ocr>=0.5.0",
    "matplotlib>=3.7.2",
    "ipywidgets>=8.1.0",
    "pillow>=10.4.0",
]

[build-system]
requires = ["hatchling"]
build-backend = "hatchling.build"

[dependency-groups]
dev = [
    "burr[start]==0.22.1",
    "sphinx==6.0",
    "furo==2024.5.6",
]

[tool.uv]
dev-dependencies = [
    "poethepoet>=0.31.1",
    "pytest==8.0.0",
    "pytest-mock==3.14.0",
    "pylint>=3.2.5",
]

[tool.poe.tasks]
pylint-local = "pylint scraperaphai/**/*.py"
pylint-ci = "pylint --disable=C0114,C0115,C0116 --exit-zero scrapegraphai/**/*.py"<|MERGE_RESOLUTION|>--- conflicted
+++ resolved
@@ -3,11 +3,8 @@
 
 
 
-<<<<<<< HEAD
 version = "1.32.0b5"
-=======
-version = "1.32.0"
->>>>>>> fde878fb
+
 
 
 
