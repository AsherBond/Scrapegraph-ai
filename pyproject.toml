--- conflicted
+++ resolved
@@ -1,10 +1,7 @@
 [project]
 name = "scrapegraphai"
-<<<<<<< HEAD
-version = "1.36.1b1"
-=======
+
 version = "1.37.0"
->>>>>>> e721a493
 
 
 description = "A web scraping library based on LangChain which uses LLM and direct graph logic to create scraping pipelines."
