[project]
name = "scrapegraphai"

<<<<<<< HEAD
version = "1.50.0b1"
=======
version = "1.51.0"
>>>>>>> 0139b9f3


description = "A web scraping library based on LangChain which uses LLM and direct graph logic to create scraping pipelines."
authors = [
    { name = "Marco Vinciguerra", email = "mvincig11@gmail.com" },
    { name = "Lorenzo Padoan", email = "lorenzo.padoan977@gmail.com" }
]

dependencies = [
    "langchain>=0.3.0",
    "langchain-openai>=0.1.22",
    "langchain-mistralai>=0.1.12",
    "langchain_community>=0.2.9",
    "langchain-aws>=0.1.3",
    "langchain-ollama>=0.1.3",
    "html2text>=2024.2.26",
    "beautifulsoup4>=4.12.3",
    "python-dotenv>=1.0.1",
    "tiktoken>=0.7",
    "tqdm>=4.66.4",
    "minify-html>=0.15.0",
    "free-proxy>=1.1.1",
    "playwright>=1.43.0",
    "undetected-playwright>=0.3.0",
    "semchunk>=2.2.0",
    "async-timeout>=4.0.3",
    "simpleeval>=1.0.0",
    "jsonschema>=4.23.0",
    "duckduckgo-search>=7.2.1",
    "pydantic>=2.10.2",
]

readme = "README.md"
homepage = "https://scrapegraphai.com/"
repository = "https://github.com/ScrapeGraphAI/Scrapegraph-ai"
documentation = "https://scrapegraph-ai.readthedocs.io/en/latest/"
keywords = [
    "scrapegraph",
    "scrapegraphai",
    "langchain",
    "ai",
    "artificial intelligence",
    "gpt",
    "machine learning",
    "rag",
    "nlp",
    "natural language processing",
    "openai",
    "scraping",
    "web scraping",
    "web scraping library",
    "web scraping tool",
    "webscraping",
    "graph",
    "llm"
]
classifiers = [
    "Intended Audience :: Developers",
    "Topic :: Software Development :: Libraries :: Python Modules",
    "Programming Language :: Python :: 3",
    "Operating System :: OS Independent",
]
requires-python = ">=3.10,<4.0"

[project.optional-dependencies]
burr = ["burr[start]==0.22.1"]
docs = ["sphinx==6.0", "furo==2024.5.6"]
ocr = [
    "surya-ocr>=0.5.0",
    "matplotlib>=3.7.2",
    "ipywidgets>=8.1.0",
    "pillow>=10.4.0",
]

[build-system]
requires = ["hatchling==1.26.3"]
build-backend = "hatchling.build"

[tool.uv]
dev-dependencies = [
    "pytest>=8.0.0",
    "pytest-mock>=3.14.0",
    "pytest-asyncio>=0.25.0",
    "pytest-sugar>=1.0.0",
    "pytest-cov>=4.1.0",
    "pylint>=3.2.5",
    "poethepoet>=0.32.0",
    "black>=24.2.0",
    "ruff>=0.2.0",
    "isort>=5.13.2",
    "pre-commit>=3.6.0",
    "mypy>=1.8.0",
    "types-setuptools>=75.1.0"
]

[tool.black]
line-length = 88
target-version = ["py310"]

[tool.isort]
profile = "black"

[tool.ruff]
line-length = 88

[tool.ruff.lint]
select = ["F", "E", "W", "C"]
ignore = ["E203", "E501", "C901"]  # Ignore conflicts with Black

[tool.mypy]
python_version = "3.10"
strict = true
disallow_untyped_calls = true
ignore_missing_imports = true

[tool.poe.tasks]
pylint-local = "pylint scraperaphai/**/*.py"
pylint-ci = "pylint --disable=C0114,C0115,C0116 --exit-zero scrapegraphai/**/*.py"<|MERGE_RESOLUTION|>--- conflicted
+++ resolved
@@ -1,12 +1,7 @@
 [project]
 name = "scrapegraphai"
 
-<<<<<<< HEAD
 version = "1.50.0b1"
-=======
-version = "1.51.0"
->>>>>>> 0139b9f3
-
 
 description = "A web scraping library based on LangChain which uses LLM and direct graph logic to create scraping pipelines."
 authors = [
